"use client";

import React, { useState, useEffect, useCallback, useRef } from 'react';
import { Button } from '@/components/ui/button';
import { Upload } from 'lucide-react';
import { showAlert, removeAlert } from '@/components/ui/alert-system';
import DocumentList from './DocumentList';
import DocumentDetail from './DocumentDetail';
import FolderList from './FolderList';
import { UploadDialog, useUploadDialog } from './UploadDialog';
import { cn } from '@/lib/utils';

import { Document, Folder } from '@/components/types';

// Custom hook for drag and drop functionality
function useDragAndDrop({
  onDrop,
  disabled = false
}: {
  onDrop: (files: File[]) => void;
  disabled?: boolean;
}) {
  const [isDragging, setIsDragging] = useState(false);
  
  const handleDragOver = useCallback((e: React.DragEvent<HTMLDivElement>) => {
    if (disabled) return;
    e.preventDefault();
    e.stopPropagation();
    setIsDragging(true);
  }, [disabled]);
  
  const handleDragEnter = useCallback((e: React.DragEvent<HTMLDivElement>) => {
    if (disabled) return;
    e.preventDefault();
    e.stopPropagation();
    setIsDragging(true);
  }, [disabled]);
  
  const handleDragLeave = useCallback((e: React.DragEvent<HTMLDivElement>) => {
    if (disabled) return;
    e.preventDefault();
    e.stopPropagation();
    setIsDragging(false);
  }, [disabled]);
  
  const handleDrop = useCallback((e: React.DragEvent<HTMLDivElement>) => {
    if (disabled) return;
    e.preventDefault();
    e.stopPropagation();
    setIsDragging(false);
    
    const files = Array.from(e.dataTransfer.files);
    if (files.length > 0) {
      onDrop(files);
    }
  }, [disabled, onDrop]);
  
  return {
    isDragging,
    dragHandlers: {
      onDragOver: handleDragOver,
      onDragEnter: handleDragEnter,
      onDragLeave: handleDragLeave,
      onDrop: handleDrop
    }
  };
}

interface DocumentsSectionProps {
  apiBaseUrl: string;
  authToken: string | null;
  initialFolder?: string | null;
  setSidebarCollapsed?: (collapsed: boolean) => void;
}

// Debug render counter
let renderCount = 0;

const DocumentsSection: React.FC<DocumentsSectionProps> = ({ 
  apiBaseUrl, 
  authToken, 
  initialFolder = null,
  setSidebarCollapsed
}) => {
  // Increment render counter for debugging
  renderCount++;
  console.log(`DocumentsSection rendered: #${renderCount}`);
  // Ensure apiBaseUrl is correctly formatted, especially for localhost
  const effectiveApiUrl = React.useMemo(() => {
    console.log('DocumentsSection: Input apiBaseUrl:', apiBaseUrl);
    // Check if it's a localhost URL and ensure it has the right format
    if (apiBaseUrl.includes('localhost') || apiBaseUrl.includes('127.0.0.1')) {
      if (!apiBaseUrl.includes('http')) {
        return `http://${apiBaseUrl}`;
      }
    }
    return apiBaseUrl;
  }, [apiBaseUrl]);
  
  // State for documents and folders
  const [documents, setDocuments] = useState<Document[]>([]);
  const [folders, setFolders] = useState<Folder[]>([]);
  const [selectedFolder, setSelectedFolder] = useState<string | null>(initialFolder);
  const [selectedDocument, setSelectedDocument] = useState<Document | null>(null);
  const [selectedDocuments, setSelectedDocuments] = useState<string[]>([]);
  const [loading, setLoading] = useState(false);
  const [foldersLoading, setFoldersLoading] = useState(false);
  // Use ref to track if this is the initial mount
  const isInitialMount = useRef(true);

  // Upload dialog state from custom hook
  const uploadDialogState = useUploadDialog();
  // Extract only the state variables we actually use in this component
  const { 
    showUploadDialog, 
    setShowUploadDialog,
    metadata,
    rules, 
    useColpali,
    resetUploadDialog
  } = uploadDialogState;
  
  // Initialize drag and drop
  const { isDragging, dragHandlers } = useDragAndDrop({
    onDrop: (files) => {
      // Only allow drag and drop when inside a folder
      if (selectedFolder && selectedFolder !== null) {
        handleBatchFileUpload(files, true);
      }
    },
    disabled: !selectedFolder || selectedFolder === null
  });

  // No need for a separate header function, use authToken directly

  // Fetch all documents, optionally filtered by folder
  const fetchDocuments = useCallback(async (source: string = 'unknown') => {
    console.log(`fetchDocuments called from: ${source}`)
    try {
      // Only set loading state for initial load, not for refreshes
      if (documents.length === 0) {
        setLoading(true);
      }
      
      // Don't fetch if no folder is selected (showing folder grid view)
      if (selectedFolder === null) {
        setDocuments([]);
        setLoading(false);
        return;
      }
      
      // Prepare for document fetching
      let apiUrl = `${effectiveApiUrl}/documents`;
      // CRITICAL FIX: The /documents endpoint uses POST method
      let method = 'POST';
      let requestBody = {};
      
      // If we're looking at a specific folder (not "all" documents)
      if (selectedFolder && selectedFolder !== "all") {
        console.log(`Fetching documents for folder: ${selectedFolder}`);
        
        // Find the target folder to get its document IDs
        const targetFolder = folders.find(folder => folder.name === selectedFolder);
        
        if (targetFolder) {
          // Ensure document_ids is always an array
          const documentIds = Array.isArray(targetFolder.document_ids) ? targetFolder.document_ids : [];
          
          if (documentIds.length > 0) {
            // If we found the folder and it contains documents,
            // Get document details for each document ID in the folder
            console.log(`Found folder ${targetFolder.name} with ${documentIds.length} documents`);
            
            // Use batch/documents endpoint which accepts document_ids for efficient fetching
            apiUrl = `${effectiveApiUrl}/batch/documents`;
            method = 'POST';
            requestBody = {
              document_ids: [...documentIds]
            };
          } else {
            console.log(`Folder ${targetFolder.name} has no documents`);
            // For empty folder, we'll send an empty request body to the documents endpoint
            requestBody = {};
          }
        } else {
          console.log(`Folder ${selectedFolder} has no documents or couldn't be found`);
          // For unknown folder, we'll send an empty request body to the documents endpoint
          requestBody = {};
        }
      } else {
        // For "all" documents request
        requestBody = {};
      }
      
      console.log(`DocumentsSection: Sending ${method} request to: ${apiUrl}`);
      
      // Use non-blocking fetch with appropriate method
      fetch(apiUrl, {
        method: method,
        headers: {
          'Content-Type': 'application/json',
          ...(authToken ? { 'Authorization': `Bearer ${authToken}` } : {})
        },
        body: JSON.stringify(requestBody)
      })
      .then(response => {
        if (!response.ok) {
          throw new Error(`Failed to fetch documents: ${response.statusText}`);
        }
        return response.json();
      })
      .then((data: Document[]) => {
        // Ensure all documents have a valid status in system_metadata
        const processedData = data.map((doc: Document) => {
          // If system_metadata doesn't exist, create it
          if (!doc.system_metadata) {
            doc.system_metadata = {};
          }
          
          // If status is missing and we have a newly uploaded document, it should be "processing"
          if (!doc.system_metadata.status && doc.system_metadata.folder_name) {
            doc.system_metadata.status = "processing";
          }
          
          return doc;
        });
        
        console.log(`Fetched ${processedData.length} documents from ${apiUrl}`);
        
        // Only update state if component is still mounted
        setDocuments(processedData);
        setLoading(false);
        
        // Log for debugging
        const processingCount = processedData.filter(doc => doc.system_metadata?.status === "processing").length;
        if (processingCount > 0) {
          console.log(`Found ${processingCount} documents still processing`);
        }
      })
      .catch(err => {
        const errorMsg = err instanceof Error ? err.message : 'An unknown error occurred';
        console.error(`Document fetch error: ${errorMsg}`);
        showAlert(errorMsg, {
          type: 'error',
          title: 'Error',
          duration: 5000
        });
        setLoading(false);
      });
    } catch (err) {
      const errorMsg = err instanceof Error ? err.message : 'An unknown error occurred';
      showAlert(errorMsg, {
        type: 'error',
        title: 'Error',
        duration: 5000
      });
      setLoading(false);
    }
  }, [effectiveApiUrl, authToken, documents.length, selectedFolder, folders]);

  // Fetch all folders
  const fetchFolders = useCallback(async (source: string = 'unknown') => {
    console.log(`fetchFolders called from: ${source}`)
    try {
      setFoldersLoading(true);
      
      // Use non-blocking fetch with GET method
      const url = `${effectiveApiUrl}/folders`;
      console.log(`Fetching folders from: ${url}`);
      
      fetch(url, {
        method: 'GET',
        headers: {
          ...(authToken ? { 'Authorization': `Bearer ${authToken}` } : {})
        }
      })
      .then(response => {
        if (!response.ok) {
          throw new Error(`Failed to fetch folders: ${response.statusText}`);
        }
        return response.json();
      })
      .then(data => {
        console.log(`Fetched ${data.length} folders`);
        setFolders(data);
        setFoldersLoading(false);
      })
      .catch(err => {
        const errorMsg = err instanceof Error ? err.message : 'An unknown error occurred';
        console.error(`Error fetching folders: ${errorMsg}`);
        showAlert(`Error fetching folders: ${errorMsg}`, {
          type: 'error',
          duration: 3000
        });
        setFoldersLoading(false);
      });
    } catch (err) {
      const errorMsg = err instanceof Error ? err.message : 'An unknown error occurred';
      console.error(`Error in fetchFolders: ${errorMsg}`);
      setFoldersLoading(false);
    }
  }, [effectiveApiUrl, authToken]);

  // No automatic polling - we'll only refresh on upload and manual refresh button clicks
  
  // Create memoized fetch functions that don't cause infinite loops
  // We need to make sure they don't trigger re-renders that cause further fetches
  const stableFetchFolders = useCallback((source: string = 'stable-call') => {
    console.log(`stableFetchFolders called from: ${source}`);
    return fetchFolders(source);
  // Keep dependencies minimal to prevent recreation on every render
  }, [effectiveApiUrl, authToken]);
  
  const stableFetchDocuments = useCallback((source: string = 'stable-call') => {
    console.log(`stableFetchDocuments called from: ${source}`);
    return fetchDocuments(source);
  // Keep dependencies minimal to prevent recreation on every render  
  }, [effectiveApiUrl, authToken, selectedFolder]);
  
  // Fetch data when auth token or API URL changes
  useEffect(() => {
    // Only run this effect if we have auth or are on localhost 
    if (authToken || effectiveApiUrl.includes('localhost')) {
      console.log('DocumentsSection: Fetching initial data');
      
      // Clear current data and reset state
      setDocuments([]);
      setFolders([]);
      setSelectedDocument(null);
      setSelectedDocuments([]);
      
      // Use a flag to track component mounting state
      let isMounted = true;
      
      // Create an abort controller for request cancellation
      const controller = new AbortController();
      
      // Add a slight delay to prevent multiple rapid calls
      const timeoutId = setTimeout(() => {
        if (isMounted) {
          // Fetch folders first
          stableFetchFolders('initial-load')
            .then(() => {
              // Only fetch documents if we're still mounted
              if (isMounted && selectedFolder !== null) {
                return stableFetchDocuments('initial-load');
              }
            })
            .catch(err => {
              console.error("Error during initial data fetch:", err);
            });
        }
      }, 100);
      
      // Cleanup when component unmounts or the effect runs again
      return () => {
        clearTimeout(timeoutId);
        isMounted = false;
        controller.abort();
      };
    }
  // eslint-disable-next-line react-hooks/exhaustive-deps
  }, [authToken, effectiveApiUrl, stableFetchFolders, stableFetchDocuments, selectedFolder]);
  
  // Helper function to refresh documents based on current view
  const refreshDocuments = async (folders: Folder[]) => {
    try {
      if (selectedFolder && selectedFolder !== "all") {
        // Find the folder by name
        const targetFolder = folders.find(folder => folder.name === selectedFolder);
        
        if (targetFolder) {
          console.log(`Refresh: Found folder ${targetFolder.name} in fresh data`);
          
          // Get the document IDs from the folder
          const documentIds = Array.isArray(targetFolder.document_ids) ? targetFolder.document_ids : [];
          console.log(`Refresh: Folder has ${documentIds.length} documents`);
          
          if (documentIds.length > 0) {
            // Fetch document details for the IDs
            const docResponse = await fetch(`${effectiveApiUrl}/batch/documents`, {
              method: 'POST',
              headers: {
                'Content-Type': 'application/json',
                ...(authToken ? { 'Authorization': `Bearer ${authToken}` } : {})
              },
              body: JSON.stringify({
                document_ids: [...documentIds]
              })
            });
            
            if (!docResponse.ok) {
              throw new Error(`Failed to fetch documents: ${docResponse.statusText}`);
            }
            
            const freshDocs = await docResponse.json();
            console.log(`Refresh: Fetched ${freshDocs.length} document details`);
            
            // Update documents state
            setDocuments(freshDocs);
          } else {
            // Empty folder
            setDocuments([]);
          }
        } else {
          console.log(`Refresh: Selected folder ${selectedFolder} not found in fresh data`);
          setDocuments([]);
        }
      } else if (selectedFolder === "all") {
        // For "all" documents view, fetch all documents
        const allDocsResponse = await fetch(`${effectiveApiUrl}/documents`, {
          method: 'POST',
          headers: {
            'Content-Type': 'application/json',
            ...(authToken ? { 'Authorization': `Bearer ${authToken}` } : {})
          },
          body: JSON.stringify({})
        });
        
        if (!allDocsResponse.ok) {
          throw new Error(`Failed to fetch all documents: ${allDocsResponse.statusText}`);
        }
        
        const allDocs = await allDocsResponse.json();
        console.log(`Refresh: Fetched ${allDocs.length} documents for "all" view`);
        setDocuments(allDocs);
      }
    } catch (error) {
      console.error("Error refreshing documents:", error);
    }
  };

  // Collapse sidebar when a folder is selected
  useEffect(() => {
    if (selectedFolder !== null && setSidebarCollapsed) {
      setSidebarCollapsed(true);
    } else if (setSidebarCollapsed) {
      setSidebarCollapsed(false);
    }
  }, [selectedFolder, setSidebarCollapsed]);

  // Fetch documents when selected folder changes
  useEffect(() => {
    // Skip initial render to prevent double fetching with the auth useEffect
    if (isInitialMount.current) {
      isInitialMount.current = false;
      return;
    }
    
    console.log(`Folder selection changed to: ${selectedFolder}`);
    
    // Clear selected document when changing folders
    setSelectedDocument(null);
    setSelectedDocuments([]);
    
    // CRITICAL: Clear document list immediately to prevent showing old documents
    // This prevents showing documents from previous folders while loading
    setDocuments([]);
    
    // Create a flag to handle component unmounting
    let isMounted = true;
    
    // Create an abort controller for fetch operations
    const controller = new AbortController();
    
    // Only fetch if we have a valid auth token or running locally
    if ((authToken || effectiveApiUrl.includes('localhost')) && isMounted) {
      // Add a small delay to prevent rapid consecutive calls
      const timeoutId = setTimeout(async () => {
        try {
          // Set loading state to show we're fetching new data
          setLoading(true);
          
          // Start with a fresh folder fetch
          const folderResponse = await fetch(`${effectiveApiUrl}/folders`, {
            method: 'GET',
            headers: {
              ...(authToken ? { 'Authorization': `Bearer ${authToken}` } : {})
            },
            signal: controller.signal
          });
          
          if (!folderResponse.ok) {
            throw new Error(`Failed to fetch folders: ${folderResponse.statusText}`);
          }
          
          // Get fresh folder data
          const freshFolders = await folderResponse.json();
          console.log(`Folder change: Fetched ${freshFolders.length} folders with fresh data`);
          
          // Update folder state
          if (isMounted) {
            setFolders(freshFolders);
            
            // Then fetch documents with fresh folder data
            await refreshDocuments(freshFolders);
          }
        } catch (err) {
          if (err instanceof Error && err.name !== 'AbortError') {
            console.error("Error during folder change fetch:", err);
          }
        } finally {
          if (isMounted) {
            setLoading(false);
          }
        }
      }, 100);
      
      // Clean up timeout if unmounted
      return () => {
        clearTimeout(timeoutId);
        isMounted = false;
        controller.abort();
      };
    }
    
    // Cleanup function to prevent updates after unmount
    return () => {
      isMounted = false;
      controller.abort();
    };
  // Only depend on these specific props to prevent infinite loops
  }, [selectedFolder, authToken, effectiveApiUrl]);

  // Fetch a specific document by ID
  const fetchDocument = async (documentId: string) => {
    try {
      const url = `${effectiveApiUrl}/documents/${documentId}`;
      console.log('DocumentsSection: Fetching document detail from:', url);
      
      // Use non-blocking fetch to avoid locking the UI
      fetch(url, {
        method: 'GET', 
        headers: {
          ...(authToken ? { 'Authorization': `Bearer ${authToken}` } : {})
        }
      })
      .then(response => {
        if (!response.ok) {
          throw new Error(`Failed to fetch document: ${response.statusText}`);
        }
        return response.json();
      })
      .then(data => {
        console.log(`Fetched document details for ID: ${documentId}`);
        
        // Ensure document has a valid status in system_metadata
        if (!data.system_metadata) {
          data.system_metadata = {};
        }
        
        // If status is missing and we have a newly uploaded document, it should be "processing"
        if (!data.system_metadata.status && data.system_metadata.folder_name) {
          data.system_metadata.status = "processing";
        }
        
        setSelectedDocument(data);
      })
      .catch(err => {
        const errorMsg = err instanceof Error ? err.message : 'An unknown error occurred';
        console.error(`Error fetching document details: ${errorMsg}`);
        showAlert(`Error fetching document: ${errorMsg}`, {
          type: 'error',
          duration: 5000
        });
      });
    } catch (err) {
      const errorMsg = err instanceof Error ? err.message : 'An unknown error occurred';
      console.error(`Error in fetchDocument: ${errorMsg}`);
      showAlert(`Error: ${errorMsg}`, {
        type: 'error',
        duration: 5000
      });
    }
  };

  // Handle document click
  const handleDocumentClick = (document: Document) => {
    fetchDocument(document.external_id);
  };
  
  // Helper function for document deletion API call
  const deleteDocumentApi = async (documentId: string) => {
    const response = await fetch(`${effectiveApiUrl}/documents/${documentId}`, {
      method: 'DELETE',
      headers: authToken ? { 'Authorization': `Bearer ${authToken}` } : {}
    });
    
    if (!response.ok) {
      throw new Error(`Failed to delete document: ${response.statusText}`);
    }
    
    return response;
  };

  // Handle single document deletion
  const handleDeleteDocument = async (documentId: string) => {
    try {
      setLoading(true);
      
      console.log('DocumentsSection: Deleting document:', documentId);
      
      await deleteDocumentApi(documentId);
      
      // Clear selected document if it was the one deleted
      if (selectedDocument?.external_id === documentId) {
        setSelectedDocument(null);
      }
      
      // Refresh folders first, then documents
      await fetchFolders();
      await fetchDocuments();
      
      // Show success message
      showAlert("Document deleted successfully", {
        type: "success",
        duration: 3000
      });
      
    } catch (err) {
      const errorMsg = err instanceof Error ? err.message : 'An unknown error occurred';
      showAlert(errorMsg, {
        type: 'error',
        title: 'Delete Failed',
        duration: 5000
      });
      
      // Also remove the progress alert if there was an error
      removeAlert('delete-multiple-progress');
    } finally {
      setLoading(false);
    }
  };
  
  // Handle multiple document deletion
  const handleDeleteMultipleDocuments = async () => {
    if (selectedDocuments.length === 0) return;
    
    try {
      setLoading(true);
      
      // Show initial alert for deletion progress
      const alertId = 'delete-multiple-progress';
      showAlert(`Deleting ${selectedDocuments.length} documents...`, {
        type: 'info',
        dismissible: false,
        id: alertId
      });
      
      console.log('DocumentsSection: Deleting multiple documents:', selectedDocuments);
      
      // Perform deletions in parallel
      const results = await Promise.all(
        selectedDocuments.map(docId => deleteDocumentApi(docId))
      );
      
      // Check if any deletion failed
      const failedCount = results.filter(res => !res.ok).length;
      
      // Clear selected document if it was among deleted ones
      if (selectedDocument && selectedDocuments.includes(selectedDocument.external_id)) {
        setSelectedDocument(null);
      }
      
      // Clear selection
      setSelectedDocuments([]);
      
      // Refresh folders first, then documents
      await fetchFolders();
      await fetchDocuments();
      
      // Remove progress alert
      removeAlert(alertId);
      
      // Show final result alert
      if (failedCount > 0) {
        showAlert(`Deleted ${selectedDocuments.length - failedCount} documents. ${failedCount} deletions failed.`, {
          type: "warning",
          duration: 4000
        });
      } else {
        showAlert(`Successfully deleted ${selectedDocuments.length} documents`, {
          type: "success",
          duration: 3000
        });
      }
      
    } catch (err) {
      const errorMsg = err instanceof Error ? err.message : 'An unknown error occurred';
      showAlert(errorMsg, {
        type: 'error',
        title: 'Delete Failed',
        duration: 5000
      });
      
      // Also remove the progress alert if there was an error
      removeAlert('delete-multiple-progress');
    } finally {
      setLoading(false);
    }
  };
  
  // Handle checkbox change (wrapper function for use with shadcn checkbox)
  const handleCheckboxChange = (checked: boolean | "indeterminate", docId: string) => {
    setSelectedDocuments(prev => {
      if (checked === true && !prev.includes(docId)) {
        return [...prev, docId];
      } else if (checked === false && prev.includes(docId)) {
        return prev.filter(id => id !== docId);
      }
      return prev;
    });
  };
  
  // Helper function to get "indeterminate" state for select all checkbox
  const getSelectAllState = () => {
    if (selectedDocuments.length === 0) return false;
    if (selectedDocuments.length === documents.length) return true;
    return "indeterminate";
  };

  // Handle file upload
  const handleFileUpload = async (file: File | null) => {
    if (!file) {
      showAlert('Please select a file to upload', {
        type: 'error',
        duration: 3000
      });
      return;
    }

    // Close dialog and update upload count using alert system
    setShowUploadDialog(false);
    const uploadId = 'upload-progress';
    showAlert(`Uploading 1 file...`, {
      type: 'upload',
      dismissible: false,
      id: uploadId
    });
    
    // Save file reference before we reset the form
    const fileToUploadRef = file;
    const metadataRef = metadata;
    const rulesRef = rules;
    const useColpaliRef = useColpali;
    
    // Reset form
    resetUploadDialog();
    
    try {
      const formData = new FormData();
      formData.append('file', fileToUploadRef);
      formData.append('metadata', metadataRef);
      formData.append('rules', rulesRef);
      
      // If we're in a specific folder (not "all" documents), add the folder_name to form data
      if (selectedFolder && selectedFolder !== "all") {
        try {
          // Parse metadata to validate it's proper JSON, but don't modify it
          JSON.parse(metadataRef || '{}');
          
          // The API expects folder_name as a direct Form parameter
          // This will be used by document_service._ensure_folder_exists()
          formData.set('metadata', metadataRef);
          formData.append('folder_name', selectedFolder);
          
          // Log for debugging
          console.log(`Adding file to folder: ${selectedFolder} as form field`);
        } catch (e) {
          console.error('Error parsing metadata:', e);
          formData.set('metadata', metadataRef);
          formData.append('folder_name', selectedFolder);
        }
      }
      
      const url = `${effectiveApiUrl}/ingest/file?use_colpali=${useColpaliRef}`;
      
      // Non-blocking fetch
      fetch(url, {
        method: 'POST',
        headers: {
          'Authorization': authToken ? `Bearer ${authToken}` : ''
        },
        body: formData
      })
      .then(response => {
        if (!response.ok) {
          throw new Error(`Failed to upload: ${response.statusText}`);
        }
        return response.json();
      })
      .then((newDocument) => {
        // Log processing status of uploaded document
        if (newDocument && newDocument.system_metadata && newDocument.system_metadata.status === "processing") {
          console.log(`Document ${newDocument.external_id} is in processing status`);
          // No longer need to track processing documents for polling
        }
        
        // Force a fresh refresh after upload
        // This is a special function to ensure we get truly fresh data
        const refreshAfterUpload = async () => {
          try {
            console.log("Performing fresh refresh after upload");
            // Clear folder data to force a clean refresh
            setFolders([]);
            
            // Get fresh folder data from the server
            const folderResponse = await fetch(`${effectiveApiUrl}/folders`, {
              method: 'GET',
              headers: {
                ...(authToken ? { 'Authorization': `Bearer ${authToken}` } : {})
              }
            });
            
            if (!folderResponse.ok) {
              throw new Error(`Failed to fetch folders: ${folderResponse.statusText}`);
            }
            
            const freshFolders = await folderResponse.json();
            console.log(`Upload: Fetched ${freshFolders.length} folders with fresh data`);
            
            // Update folders state with fresh data
            setFolders(freshFolders);
            
            // Now fetch documents based on the current view
            await refreshDocuments(freshFolders);
          } catch (err) {
            console.error('Error refreshing after upload:', err);
          }
        };
        
        // Execute the refresh
        refreshAfterUpload();
        
        // Show success message and remove upload progress
        showAlert(`File uploaded successfully!`, {
          type: 'success',
          duration: 3000
        });
        
        // Remove the upload alert
        removeAlert('upload-progress');
      })
      .catch(err => {
        const errorMessage = err instanceof Error ? err.message : 'An unknown error occurred';
        const errorMsg = `Error uploading ${fileToUploadRef.name}: ${errorMessage}`;
        
        // Show error alert and remove upload progress
        showAlert(errorMsg, {
          type: 'error',
          title: 'Upload Failed',
          duration: 5000
        });
        
        // Remove the upload alert
        removeAlert('upload-progress');
      });
    } catch (err) {
      const errorMessage = err instanceof Error ? err.message : 'An unknown error occurred';
      const errorMsg = `Error uploading ${fileToUploadRef.name}: ${errorMessage}`;
      
      // Show error alert
      showAlert(errorMsg, {
        type: 'error',
        title: 'Upload Failed',
        duration: 5000
      });
      
      // Remove the upload progress alert
      removeAlert('upload-progress');
    }
  };

  // Handle batch file upload
  const handleBatchFileUpload = async (files: File[], fromDragAndDrop: boolean = false) => {
    if (files.length === 0) {
      showAlert('Please select files to upload', {
        type: 'error',
        duration: 3000
      });
      return;
    }

    // Close dialog if it's open (but not if drag and drop)
    if (!fromDragAndDrop) {
      setShowUploadDialog(false);
    }
    
    const fileCount = files.length;
    const uploadId = 'batch-upload-progress';
    showAlert(`Uploading ${fileCount} files...`, {
      type: 'upload',
      dismissible: false,
      id: uploadId
    });
    
    // Save form data locally
    const batchFilesRef = [...files];
    const metadataRef = metadata;
    const rulesRef = rules;
    const useColpaliRef = useColpali;
    
    // Only reset form if not from drag and drop
    if (!fromDragAndDrop) {
      resetUploadDialog();
    }
    
    try {      
      const formData = new FormData();
      
      // Append each file to the formData with the same field name
      batchFilesRef.forEach(file => {
        formData.append('files', file);
      });
      
      // Add metadata to all cases
      formData.append('metadata', metadataRef);
      
      // If we're in a specific folder (not "all" documents), add the folder_name as a separate field
      if (selectedFolder && selectedFolder !== "all") {
        // The API expects folder_name directly, not ID
        formData.append('folder_name', selectedFolder);
        
        // Log for debugging
        console.log(`Adding batch files to folder: ${selectedFolder} as form field`);
      }
      
      formData.append('rules', rulesRef);
      formData.append('parallel', 'true');
      
      // Always set explicit use_colpali value
      const url = `${effectiveApiUrl}/ingest/files?use_colpali=${useColpaliRef}`;
      
      // Non-blocking fetch
      fetch(url, {
        method: 'POST',
        headers: {
          'Authorization': authToken ? `Bearer ${authToken}` : ''
        },
        body: formData
      })
      .then(response => {
        if (!response.ok) {
          throw new Error(`Failed to upload: ${response.statusText}`);
        }
        return response.json();
      })
      .then(result => {
        // Log processing status of uploaded documents
        if (result && result.document_ids && result.document_ids.length > 0) {
          console.log(`${result.document_ids.length} documents are in processing status`);
          // No need for polling, just wait for manual refresh
        }
        
        // Force a fresh refresh after upload
        // This is a special function to ensure we get truly fresh data
        const refreshAfterUpload = async () => {
          try {
            console.log("Performing fresh refresh after upload");
            // Clear folder data to force a clean refresh
            setFolders([]);
            
            // Get fresh folder data from the server
            const folderResponse = await fetch(`${effectiveApiUrl}/folders`, {
              method: 'GET',
              headers: {
                ...(authToken ? { 'Authorization': `Bearer ${authToken}` } : {})
              }
            });
            
            if (!folderResponse.ok) {
              throw new Error(`Failed to fetch folders: ${folderResponse.statusText}`);
            }
            
            const freshFolders = await folderResponse.json();
            console.log(`Upload: Fetched ${freshFolders.length} folders with fresh data`);
            
            // Update folders state with fresh data
            setFolders(freshFolders);
            
            // Now fetch documents based on the current view
            await refreshDocuments(freshFolders);
          } catch (err) {
            console.error('Error refreshing after upload:', err);
          }
        };
        
        // Execute the refresh
        refreshAfterUpload();
        
        // If there are errors, show them in the error alert
        if (result.errors && result.errors.length > 0) {
          const errorMsg = `${result.errors.length} of ${fileCount} files failed to upload`;
          
          showAlert(errorMsg, {
            type: 'error',
            title: 'Upload Partially Failed',
            duration: 5000
          });
        } else {
          // Show success message
          showAlert(`${fileCount} files uploaded successfully!`, {
            type: 'success',
            duration: 3000
          });
        }
        
        // Remove the upload alert
        removeAlert('batch-upload-progress');
      })
      .catch(err => {
        const errorMessage = err instanceof Error ? err.message : 'An unknown error occurred';
        const errorMsg = `Error uploading files: ${errorMessage}`;
        
        // Show error alert
        showAlert(errorMsg, {
          type: 'error',
          title: 'Upload Failed',
          duration: 5000
        });
        
        // Remove the upload alert
        removeAlert('batch-upload-progress');
      });
    } catch (err) {
      const errorMessage = err instanceof Error ? err.message : 'An unknown error occurred';
      const errorMsg = `Error uploading files: ${errorMessage}`;
      
      // Show error alert
      showAlert(errorMsg, {
        type: 'error',
        title: 'Upload Failed',
        duration: 5000
      });
      
      // Remove the upload progress alert
      removeAlert('batch-upload-progress');
    }
  };

  // Handle text upload
  const handleTextUpload = async (text: string, meta: string, rulesText: string, useColpaliFlag: boolean) => {
    if (!text.trim()) {
      showAlert('Please enter text content', {
        type: 'error',
        duration: 3000
      });
      return;
    }

    // Close dialog and update upload count using alert system
    setShowUploadDialog(false);
    const uploadId = 'text-upload-progress';
    showAlert(`Uploading text document...`, {
      type: 'upload',
      dismissible: false,
      id: uploadId
    });
    
    // Save content before resetting
    const textContentRef = text;
    let metadataObj = {};
    let folderToUse = null;
    
    try {
      metadataObj = JSON.parse(meta || '{}');
      
      // If we're in a specific folder (not "all" documents), set folder variable
      if (selectedFolder && selectedFolder !== "all") {
        // The API expects the folder name directly
        folderToUse = selectedFolder;
        // Log for debugging
        console.log(`Will add text document to folder: ${selectedFolder}`);
      }
    } catch (e) {
      console.error('Error parsing metadata JSON:', e);
    }
    
    const rulesRef = rulesText;
    const useColpaliRef = useColpaliFlag;
    
    // Reset form immediately
    resetUploadDialog();
    
    try {
      // Non-blocking fetch with explicit use_colpali parameter
      const url = `${effectiveApiUrl}/ingest/text?use_colpali=${useColpaliRef}`;
      
      fetch(url, {
        method: 'POST',
        headers: {
          'Authorization': authToken ? `Bearer ${authToken}` : '',
          'Content-Type': 'application/json'
        },
        body: JSON.stringify({
          content: textContentRef,
          metadata: metadataObj,
          rules: JSON.parse(rulesRef || '[]'),
          folder_name: folderToUse
        })
      })
      .then(response => {
        if (!response.ok) {
          throw new Error(`Failed to upload: ${response.statusText}`);
        }
        return response.json();
      })
      .then((newDocument) => {
        // Log processing status of uploaded document
        if (newDocument && newDocument.system_metadata && newDocument.system_metadata.status === "processing") {
          console.log(`Document ${newDocument.external_id} is in processing status`);
          // No longer need to track processing documents for polling
        }
        
        // Force a fresh refresh after upload
        // This is a special function to ensure we get truly fresh data
        const refreshAfterUpload = async () => {
          try {
            console.log("Performing fresh refresh after upload");
            // Clear folder data to force a clean refresh
            setFolders([]);
            
            // Get fresh folder data from the server
            const folderResponse = await fetch(`${effectiveApiUrl}/folders`, {
              method: 'GET',
              headers: {
                ...(authToken ? { 'Authorization': `Bearer ${authToken}` } : {})
              }
            });
            
            if (!folderResponse.ok) {
              throw new Error(`Failed to fetch folders: ${folderResponse.statusText}`);
            }
            
            const freshFolders = await folderResponse.json();
            console.log(`Upload: Fetched ${freshFolders.length} folders with fresh data`);
            
            // Update folders state with fresh data
            setFolders(freshFolders);
            
            // Now fetch documents based on the current view
            await refreshDocuments(freshFolders);
          } catch (err) {
            console.error('Error refreshing after upload:', err);
          }
        };
        
        // Execute the refresh
        refreshAfterUpload();
        
        // Show success message
        showAlert(`Text document uploaded successfully!`, {
          type: 'success',
          duration: 3000
        });
        
        // Remove the upload alert
        removeAlert('text-upload-progress');
      })
      .catch(err => {
        const errorMessage = err instanceof Error ? err.message : 'An unknown error occurred';
        const errorMsg = `Error uploading text: ${errorMessage}`;
        
        // Show error alert
        showAlert(errorMsg, {
          type: 'error',
          title: 'Upload Failed',
          duration: 5000
        });
        
        // Remove the upload alert
        removeAlert('text-upload-progress');
      });
    } catch (err) {
      const errorMessage = err instanceof Error ? err.message : 'An unknown error occurred';
      const errorMsg = `Error uploading text: ${errorMessage}`;
      
      // Show error alert
      showAlert(errorMsg, {
        type: 'error',
        title: 'Upload Failed',
        duration: 5000
      });
      
      // Remove the upload progress alert
      removeAlert('text-upload-progress');
    }
  };

  // Title based on selected folder
  const sectionTitle = selectedFolder === null 
    ? "Folders" 
    : selectedFolder === "all" 
      ? "All Documents" 
      : `Folder: ${selectedFolder}`;

  // Function to trigger refresh
  const handleRefresh = () => {
    console.log("Manual refresh triggered");
    // Show a loading indicator
    showAlert("Refreshing documents and folders...", {
      type: 'info',
      duration: 1500
    });
    
    // First clear folder data to force a clean refresh
    setLoading(true);
    setFolders([]);
    
    // Create a new function to perform a truly fresh fetch
    const performFreshFetch = async () => {
      try {
        // First get fresh folder data from the server
        const folderResponse = await fetch(`${effectiveApiUrl}/folders`, {
          method: 'GET',
          headers: {
            ...(authToken ? { 'Authorization': `Bearer ${authToken}` } : {})
          }
        });
        
        if (!folderResponse.ok) {
          throw new Error(`Failed to fetch folders: ${folderResponse.statusText}`);
        }
        
        // Get the fresh folder data
        const freshFolders = await folderResponse.json();
        console.log(`Refresh: Fetched ${freshFolders.length} folders with fresh data`);
        
        // Update folders state with fresh data
        setFolders(freshFolders);
        
        // Use our helper function to refresh documents with fresh folder data
        await refreshDocuments(freshFolders);
        
        // Show success message
        showAlert("Refresh completed successfully", {
          type: 'success',
          duration: 1500
        });
      } catch (error) {
        console.error("Error during refresh:", error);
        showAlert(`Error refreshing: ${error instanceof Error ? error.message : 'Unknown error'}`, {
          type: 'error',
          duration: 3000
        });
      } finally {
        setLoading(false);
      }
    };
    
    // Execute the fresh fetch
    performFreshFetch();
  };

  return (
    <div 
      className={cn(
        "flex-1 flex flex-col h-full relative",
        selectedFolder && isDragging ? "drag-active" : ""
      )}
      {...(selectedFolder ? dragHandlers : {})}
    >
      {/* Drag overlay - only visible when dragging files over the folder */}
      {isDragging && selectedFolder && (
        <div className="absolute inset-0 bg-primary/10 backdrop-blur-sm z-50 flex items-center justify-center rounded-lg border-2 border-dashed border-primary animate-pulse">
          <div className="bg-background p-8 rounded-lg shadow-lg text-center">
            <Upload className="h-12 w-12 mx-auto mb-4 text-primary" />
            <h3 className="text-xl font-medium mb-2">Drop to Upload</h3>
            <p className="text-muted-foreground">
              Files will be added to {selectedFolder === "all" ? "your documents" : `folder "${selectedFolder}"`}
            </p>
          </div>
        </div>
      )}
      {/* Hide the main header when viewing a specific folder - it will be merged with the FolderList header */}
      {selectedFolder === null && (
        <div className="flex justify-between items-center py-3 mb-4">
          <div>
            <h2 className="text-2xl font-bold leading-tight">Folders</h2>
            <p className="text-muted-foreground">Manage your uploaded documents and view their metadata.</p>
          </div>
          <div className="flex items-center gap-2">
            <Button
              variant="outline"
              onClick={handleRefresh}
              disabled={loading}
              className="flex items-center"
              title="Refresh folders"
            >
              <svg xmlns="http://www.w3.org/2000/svg" width="16" height="16" viewBox="0 0 24 24" fill="none" stroke="currentColor" strokeWidth="2" strokeLinecap="round" strokeLinejoin="round" className="mr-1">
                <path d="M3 12a9 9 0 0 1 9-9 9.75 9.75 0 0 1 6.74 2.74L21 8"></path>
                <path d="M21 3v5h-5"></path>
                <path d="M21 12a9 9 0 0 1-9 9 9.75 9.75 0 0 1-6.74-2.74L3 16"></path>
                <path d="M8 16H3v5"></path>
              </svg>
              Refresh
            </Button>
            <UploadDialog
              showUploadDialog={showUploadDialog}
              setShowUploadDialog={setShowUploadDialog}
              loading={loading}
              onFileUpload={handleFileUpload}
              onBatchFileUpload={handleBatchFileUpload}
              onTextUpload={handleTextUpload}
            />
          </div>
        </div>
      )}

<<<<<<< HEAD
      {/* Render the FolderList with header at all times when selectedFolder is not null */}
      {selectedFolder !== null && (
=======
      <div className="flex flex-col gap-4 flex-1">
>>>>>>> f161b7dd
        <FolderList
          folders={folders}
          selectedFolder={selectedFolder}
          setSelectedFolder={setSelectedFolder}
          apiBaseUrl={effectiveApiUrl}
          authToken={authToken}
          refreshFolders={fetchFolders}
          loading={foldersLoading}
<<<<<<< HEAD
          refreshAction={handleRefresh}
          selectedDocuments={selectedDocuments}
          handleDeleteMultipleDocuments={handleDeleteMultipleDocuments}
          uploadDialogComponent={
            <UploadDialog
              showUploadDialog={showUploadDialog}
              setShowUploadDialog={setShowUploadDialog}
              loading={loading}
              onFileUpload={handleFileUpload}
              onBatchFileUpload={handleBatchFileUpload}
              onTextUpload={handleTextUpload}
            />
          }
        />
      )}
      
      {documents.length === 0 && !loading && folders.length === 0 && !foldersLoading ? (
        <div className="text-center py-8 border border-dashed rounded-lg flex-1 flex items-center justify-center">
          <div>
            <Upload className="mx-auto h-12 w-12 mb-2 text-muted-foreground" />
            <p className="text-muted-foreground">No documents found. Upload your first document.</p>
          </div>
        </div>
      ) : selectedFolder && documents.length === 0 && !loading ? (
        <div className="text-center py-8 border border-dashed rounded-lg flex-1 flex items-center justify-center">
          <div>
            <Upload className="mx-auto h-12 w-12 mb-2 text-muted-foreground" />
            <p className="text-muted-foreground">Drag and drop files here to upload to this folder.</p>
            <p className="text-xs text-muted-foreground mt-2">Or use the upload button in the top right.</p>
          </div>
        </div>
      ) : selectedFolder && loading ? (
        <div className="text-center py-8 flex-1 flex items-center justify-center">
          <div className="flex flex-col items-center">
            <div className="animate-spin rounded-full h-8 w-8 border-b-2 border-primary mb-4"></div>
            <p className="text-muted-foreground">Loading documents...</p>
          </div>
        </div>
      ) : selectedFolder === null ? (
        <div className="flex flex-col gap-4 flex-1">
          <FolderList
            folders={folders}
            selectedFolder={selectedFolder}
            setSelectedFolder={setSelectedFolder}
            apiBaseUrl={effectiveApiUrl}
            authToken={authToken}
            refreshFolders={fetchFolders}
            loading={foldersLoading}
            refreshAction={handleRefresh}
            selectedDocuments={selectedDocuments}
            handleDeleteMultipleDocuments={handleDeleteMultipleDocuments}
            uploadDialogComponent={
              <UploadDialog
                showUploadDialog={showUploadDialog}
                setShowUploadDialog={setShowUploadDialog}
                loading={loading}
                onFileUpload={handleFileUpload}
                onBatchFileUpload={handleBatchFileUpload}
                onTextUpload={handleTextUpload}
              />
            }
          />
        </div>
      ) : (
        <div className="flex flex-col md:flex-row gap-4 flex-1">
          <div className={cn(
            "w-full transition-all duration-300",
            selectedDocument ? "md:w-2/3" : "md:w-full"
          )}>
            <DocumentList
              documents={documents}
              selectedDocument={selectedDocument}
              selectedDocuments={selectedDocuments}
              handleDocumentClick={handleDocumentClick}
              handleCheckboxChange={handleCheckboxChange}
              getSelectAllState={getSelectAllState}
              setSelectedDocuments={setSelectedDocuments}
              loading={loading}
              apiBaseUrl={effectiveApiUrl}
              authToken={authToken}
              selectedFolder={selectedFolder}
            />
          </div>
          
          {selectedDocument && (
            <div className="w-full md:w-1/3 animate-in slide-in-from-right duration-300">
              <DocumentDetail
                selectedDocument={selectedDocument}
                handleDeleteDocument={handleDeleteDocument}
                folders={folders}
                apiBaseUrl={effectiveApiUrl}
                authToken={authToken}
                refreshDocuments={fetchDocuments}
                refreshFolders={fetchFolders}
                loading={loading}
                onClose={() => setSelectedDocument(null)}
              />
=======
        />
        
        {selectedFolder !== null ? (
          documents.length === 0 && !loading ? (
            <div className="text-center py-8 border border-dashed rounded-lg flex-1 flex items-center justify-center">
              <div>
                <Upload className="mx-auto h-12 w-12 mb-2 text-muted-foreground" />
                <p className="text-muted-foreground">No documents found in this folder. Upload a document.</p>
              </div>
            </div>
          ) : (
            <div className="flex flex-col md:flex-row gap-4 flex-1">
              <div className="w-full md:w-2/3">
                <DocumentList
                  documents={documents}
                  selectedDocument={selectedDocument}
                  selectedDocuments={selectedDocuments}
                  handleDocumentClick={handleDocumentClick}
                  handleCheckboxChange={handleCheckboxChange}
                  getSelectAllState={getSelectAllState}
                  setSelectedDocuments={setSelectedDocuments}
                  loading={loading}
                />
              </div>
              
              <div className="w-full md:w-1/3">
                <DocumentDetail
                  selectedDocument={selectedDocument}
                  handleDeleteDocument={handleDeleteDocument}
                  folders={folders}
                  apiBaseUrl={effectiveApiUrl}
                  authToken={authToken}
                  refreshDocuments={fetchDocuments}
                  refreshFolders={fetchFolders}
                  loading={loading}
                />
              </div>
>>>>>>> f161b7dd
            </div>
          )
        ) : null}
      </div>
    </div>
  );
};

export default DocumentsSection;<|MERGE_RESOLUTION|>--- conflicted
+++ resolved
@@ -1194,6 +1194,153 @@
       ? "All Documents" 
       : `Folder: ${selectedFolder}`;
 
+  return (
+    <div className="flex-1 flex flex-col h-full">
+      <div className="flex justify-between items-center py-3 mb-4">
+        <div className="flex items-center gap-4">
+          <div>
+            <h2 className="text-2xl font-bold leading-tight">{sectionTitle}</h2>
+            <p className="text-muted-foreground">Manage your uploaded documents and view their metadata.</p>
+          </div>
+          {selectedDocuments.length > 0 && (
+            <Button 
+              variant="outline" 
+              onClick={handleDeleteMultipleDocuments} 
+              disabled={loading}
+              className="border-red-500 text-red-500 hover:bg-red-50 ml-4"
+            >
+              Delete {selectedDocuments.length} selected
+            </Button>
+          )}
+        </div>
+        <div className="flex items-center gap-2">
+          <Button
+            variant="outline"
+            onClick={() => {
+              console.log("Manual refresh triggered");
+              // Show a loading indicator
+              showAlert("Refreshing documents and folders...", {
+                type: 'info',
+                duration: 1500
+              });
+              
+              // First clear folder data to force a clean refresh
+              setLoading(true);
+              setFolders([]);
+              
+              // Create a new function to perform a truly fresh fetch
+              const performFreshFetch = async () => {
+                try {
+                  // First get fresh folder data from the server
+                  const folderResponse = await fetch(`${effectiveApiUrl}/folders`, {
+                    method: 'GET',
+                    headers: {
+                      ...(authToken ? { 'Authorization': `Bearer ${authToken}` } : {})
+                    }
+                  });
+                  
+                  if (!folderResponse.ok) {
+                    throw new Error(`Failed to fetch folders: ${folderResponse.statusText}`);
+                  }
+                  
+                  // Get the fresh folder data
+                  const freshFolders = await folderResponse.json();
+                  console.log(`Refresh: Fetched ${freshFolders.length} folders with fresh data`);
+                  
+                  // Update folders state with fresh data
+                  setFolders(freshFolders);
+                  
+                  // Use our helper function to refresh documents with fresh folder data
+                  await refreshDocuments(freshFolders);
+                  
+                  // Show success message
+                  showAlert("Refresh completed successfully", {
+                    type: 'success',
+                    duration: 1500
+                  });
+                } catch (error) {
+                  console.error("Error during refresh:", error);
+                  showAlert(`Error refreshing: ${error instanceof Error ? error.message : 'Unknown error'}`, {
+                    type: 'error',
+                    duration: 3000
+                  });
+                } finally {
+                  setLoading(false);
+                }
+              };
+              
+              // Execute the fresh fetch
+              performFreshFetch();
+            }}
+            disabled={loading}
+            className="flex items-center"
+            title="Refresh documents"
+          >
+            <svg xmlns="http://www.w3.org/2000/svg" width="16" height="16" viewBox="0 0 24 24" fill="none" stroke="currentColor" strokeWidth="2" strokeLinecap="round" strokeLinejoin="round" className="mr-1">
+              <path d="M3 12a9 9 0 0 1 9-9 9.75 9.75 0 0 1 6.74 2.74L21 8"></path>
+              <path d="M21 3v5h-5"></path>
+              <path d="M21 12a9 9 0 0 1-9 9 9.75 9.75 0 0 1-6.74-2.74L3 16"></path>
+              <path d="M8 16H3v5"></path>
+            </svg>
+            Refresh
+          </Button>
+          <UploadDialog
+            showUploadDialog={showUploadDialog}
+            setShowUploadDialog={setShowUploadDialog}
+            loading={loading}
+            onFileUpload={handleFileUpload}
+            onBatchFileUpload={handleBatchFileUpload}
+            onTextUpload={handleTextUpload}
+          />
+        </div>
+      </div>
+
+      <div className="flex flex-col gap-4 flex-1">
+        <FolderList
+          folders={folders}
+          selectedFolder={selectedFolder}
+          setSelectedFolder={setSelectedFolder}
+          apiBaseUrl={effectiveApiUrl}
+          authToken={authToken}
+          refreshFolders={fetchFolders}
+          loading={foldersLoading}
+        />
+        
+        {selectedFolder !== null ? (
+          documents.length === 0 && !loading ? (
+            <div className="text-center py-8 border border-dashed rounded-lg flex-1 flex items-center justify-center">
+              <div>
+                <Upload className="mx-auto h-12 w-12 mb-2 text-muted-foreground" />
+                <p className="text-muted-foreground">No documents found in this folder. Upload a document.</p>
+              </div>
+            </div>
+          ) : (
+            <div className="flex flex-col md:flex-row gap-4 flex-1">
+              <div className="w-full md:w-2/3">
+                <DocumentList
+                  documents={documents}
+                  selectedDocument={selectedDocument}
+                  selectedDocuments={selectedDocuments}
+                  handleDocumentClick={handleDocumentClick}
+                  handleCheckboxChange={handleCheckboxChange}
+                  getSelectAllState={getSelectAllState}
+                  setSelectedDocuments={setSelectedDocuments}
+                  loading={loading}
+                />
+              </div>
+              
+              <div className="w-full md:w-1/3">
+                <DocumentDetail
+                  selectedDocument={selectedDocument}
+                  handleDeleteDocument={handleDeleteDocument}
+                  folders={folders}
+                  apiBaseUrl={effectiveApiUrl}
+                  authToken={authToken}
+                  refreshDocuments={fetchDocuments}
+                  refreshFolders={fetchFolders}
+                  loading={loading}
+                />
+              </div>
   // Function to trigger refresh
   const handleRefresh = () => {
     console.log("Manual refresh triggered");
@@ -1307,12 +1454,8 @@
         </div>
       )}
 
-<<<<<<< HEAD
       {/* Render the FolderList with header at all times when selectedFolder is not null */}
       {selectedFolder !== null && (
-=======
-      <div className="flex flex-col gap-4 flex-1">
->>>>>>> f161b7dd
         <FolderList
           folders={folders}
           selectedFolder={selectedFolder}
@@ -1321,7 +1464,6 @@
           authToken={authToken}
           refreshFolders={fetchFolders}
           loading={foldersLoading}
-<<<<<<< HEAD
           refreshAction={handleRefresh}
           selectedDocuments={selectedDocuments}
           handleDeleteMultipleDocuments={handleDeleteMultipleDocuments}
@@ -1419,45 +1561,6 @@
                 loading={loading}
                 onClose={() => setSelectedDocument(null)}
               />
-=======
-        />
-        
-        {selectedFolder !== null ? (
-          documents.length === 0 && !loading ? (
-            <div className="text-center py-8 border border-dashed rounded-lg flex-1 flex items-center justify-center">
-              <div>
-                <Upload className="mx-auto h-12 w-12 mb-2 text-muted-foreground" />
-                <p className="text-muted-foreground">No documents found in this folder. Upload a document.</p>
-              </div>
-            </div>
-          ) : (
-            <div className="flex flex-col md:flex-row gap-4 flex-1">
-              <div className="w-full md:w-2/3">
-                <DocumentList
-                  documents={documents}
-                  selectedDocument={selectedDocument}
-                  selectedDocuments={selectedDocuments}
-                  handleDocumentClick={handleDocumentClick}
-                  handleCheckboxChange={handleCheckboxChange}
-                  getSelectAllState={getSelectAllState}
-                  setSelectedDocuments={setSelectedDocuments}
-                  loading={loading}
-                />
-              </div>
-              
-              <div className="w-full md:w-1/3">
-                <DocumentDetail
-                  selectedDocument={selectedDocument}
-                  handleDeleteDocument={handleDeleteDocument}
-                  folders={folders}
-                  apiBaseUrl={effectiveApiUrl}
-                  authToken={authToken}
-                  refreshDocuments={fetchDocuments}
-                  refreshFolders={fetchFolders}
-                  loading={loading}
-                />
-              </div>
->>>>>>> f161b7dd
             </div>
           )
         ) : null}
